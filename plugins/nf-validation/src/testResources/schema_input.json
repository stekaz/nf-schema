--- conflicted
+++ resolved
@@ -3,7 +3,6 @@
     "$id": "https://raw.githubusercontent.com/nextflow-io/nf-validation/master/plugins/nf-validation/src/testResources/schema_input.json",
     "title": "Samplesheet validation schema",
     "description": "Schema for the samplesheet used in this pipeline",
-<<<<<<< HEAD
     "type": "array",
     "items": {
         "type": "object",
@@ -35,12 +34,16 @@
             },
             "file": {
                 "type": "string",
-                "format": "file-path",
+                "format": "file-path-exists",
                 "pattern": "^.*\\.txt$"
             },
             "directory": {
                 "type": "string",
-                "format": "directory-path"
+                "format": "directory-path-exists"
+        },
+        "path": {
+            "type": "string",
+            "format": "path-exists"
             },
             "uniqueField": {
                 "type": "string",
@@ -57,60 +60,4 @@
         },
     "required": ["string", "number", "boolean"]
     }
-=======
-    "type": "object",
-    "properties": {
-        "metaString": {
-            "type": "string",
-            "meta": ["string1","string2"],
-            "default": "value",
-            "dependentRequired": ["metaInteger", "metaBoolean"]
-        },
-        "metaInteger": {
-            "type": "integer",
-            "meta": ["integer1","integer2"],
-            "default": 5
-        },
-        "metaBoolean": {
-            "type": "boolean",
-            "meta": ["boolean1","boolean2"],
-            "default": true
-        },
-        "string": {
-            "type": "string"
-        },
-        "number": {
-            "type": "number"
-        },
-        "boolean": {
-            "type": "boolean"
-        },
-        "file": {
-            "type": "string",
-            "format": "file-path-exists",
-            "pattern": "^.*\\.txt$"
-        },
-        "directory": {
-            "type": "string",
-            "format": "directory-path-exists"
-        },
-        "path": {
-            "type": "string",
-            "format": "path-exists"
-        },
-        "uniqueField": {
-            "type": "string",
-            "unique": true
-        },
-        "uniqueDependentField": {
-            "type": "integer",
-            "unique": ["uniqueField"]
-        },
-        "nonExistingField": {
-            "type": "string",
-            "default": "itDoesExist"
-        }
-    },
-"required": ["string", "number", "boolean"]
->>>>>>> e2eed2f2
 }