package nextflow.validation

import groovy.json.JsonBuilder
import groovy.json.JsonSlurper
import groovy.transform.CompileStatic
import groovy.util.logging.Slf4j
import groovyx.gpars.dataflow.DataflowWriteChannel
import java.nio.file.Files
import java.nio.file.Path
import java.util.regex.Matcher
import java.util.regex.Pattern
import nextflow.extension.CH
import nextflow.Channel
import nextflow.Global
import nextflow.Nextflow
import nextflow.plugin.extension.Factory
import nextflow.plugin.extension.Function
import nextflow.plugin.extension.PluginExtensionPoint
import nextflow.script.WorkflowMetadata
import nextflow.Session
import nextflow.util.Duration
import nextflow.util.MemoryUnit
import org.everit.json.schema.loader.SchemaLoader
import org.everit.json.schema.PrimitiveValidationStrategy
import org.everit.json.schema.ValidationException
import org.everit.json.schema.Validator
import org.json.JSONArray
import org.json.JSONObject
import org.json.JSONTokener
import org.yaml.snakeyaml.Yaml

import static SamplesheetConverter.getHeader
import static SamplesheetConverter.getFileType

@Slf4j
@CompileStatic
class SchemaValidator extends PluginExtensionPoint {

    static final List<String> NF_OPTIONS = [
            // Options for base `nextflow` command
            'bg',
            'c',
            'C',
            'config',
            'd',
            'D',
            'dockerize',
            'h',
            'log',
            'q',
            'quiet',
            'syslog',
            'v',

            // Options for `nextflow run` command
            'ansi',
            'ansi-log',
            'bg',
            'bucket-dir',
            'c',
            'cache',
            'config',
            'dsl2',
            'dump-channels',
            'dump-hashes',
            'E',
            'entry',
            'latest',
            'lib',
            'main-script',
            'N',
            'name',
            'offline',
            'params-file',
            'pi',
            'plugins',
            'poll-interval',
            'pool-size',
            'profile',
            'ps',
            'qs',
            'queue-size',
            'r',
            'resume',
            'revision',
            'stdin',
            'stub',
            'stub-run',
            'test',
            'w',
            'with-charliecloud',
            'with-conda',
            'with-dag',
            'with-docker',
            'with-mpi',
            'with-notification',
            'with-podman',
            'with-report',
            'with-singularity',
            'with-timeline',
            'with-tower',
            'with-trace',
            'with-weblog',
            'without-docker',
            'without-podman',
            'work-dir'
    ]

    private List<String> errors = []
    private List<String> warnings = []

    @Override
    protected void init(Session session) {
        // only called in operators
    }

    Session getSession(){
        Global.getSession() as Session
    }

    boolean hasErrors() { errors.size()>0 }
    List<String> getErrors() { errors }

    boolean hasWarnings() { warnings.size()>0 }
    List<String> getWarnings() { warnings }

    //
    // Resolve Schema path relative to main workflow directory
    //
    static String getSchemaPath(String baseDir, String schema_filename='nextflow_schema.json') {
        if (Path.of(schema_filename).exists()) {
            return schema_filename
        } else {
            return "${baseDir}/${schema_filename}"
        }
    }

    @Factory
    public DataflowWriteChannel validateAndConvertSamplesheet(
        Path samplesheetFile,
        Path schemaFile
    ) {
        final channel = CH.create()
        List arrayChannel = SamplesheetConverter.convertToList(samplesheetFile, schemaFile)
        session.addIgniter {
            arrayChannel.each { 
                channel.bind(it) 
            }
            channel.bind(Channel.STOP)
        }
        return channel
    }

    /*
    * Function to loop over all parameters defined in schema and check
    * whether the given parameters adhere to the specifications
    */
    @Function
    void validateParameters(String schema_filename='nextflow_schema.json') {

        def Map params = session.params
        def String baseDir = session.baseDir
        
        // Clean the parameters
        def cleanedParams = cleanParameters(params)
        // Convert to JSONObject
        def paramsJSON = new JSONObject(new JsonBuilder(cleanedParams).toString())

        //=====================================================================//
        // Check for nextflow core params and unexpected params
        def slurper = new JsonSlurper()
        def Map parsed = (Map) slurper.parse( Path.of(getSchemaPath(baseDir, schema_filename)) )
        def Map schemaParams = (Map) parsed.get('definitions')
        def specifiedParamKeys = params.keySet()

        // Collect expected parameters from the schema
        def enumsTuple = collectEnums(schemaParams)
        def List expectedParams = (List) enumsTuple[0]
        def Map enums = (Map) enumsTuple[1]

        // Add known expected parameters from the pipeline
        expectedParams.push('validationFailUnrecognisedParams')
        expectedParams.push('validationLenientMode')

        def Boolean lenientMode = params.validationLenientMode ? params.validationLenientMode : false
        def Boolean failUnrecognisedParams = params.validationFailUnrecognisedParams ? params.validationFailUnrecognisedParams : false

        for (String specifiedParam in specifiedParamKeys) {
            // nextflow params
            if (NF_OPTIONS.contains(specifiedParam)) {
                errors << "You used a core Nextflow option with two hyphens: '--${specifiedParam}'. Please resubmit with '-${specifiedParam}'".toString()
            }
            // unexpected params
            def String schema_ignore_params = params.schema_ignore_params
            def List params_ignore = schema_ignore_params ? schema_ignore_params.split(',') + 'schema_ignore_params' as List : []
            def expectedParamsLowerCase = expectedParams.collect{ it -> 
                def String p = it
                p.replace("-", "").toLowerCase() 
            }
            def specifiedParamLowerCase = specifiedParam.replace("-", "").toLowerCase()
            def isCamelCaseBug = (specifiedParam.contains("-") && !expectedParams.contains(specifiedParam) && expectedParamsLowerCase.contains(specifiedParamLowerCase))
            if (!expectedParams.contains(specifiedParam) && !params_ignore.contains(specifiedParam) && !isCamelCaseBug) {
                if (failUnrecognisedParams) {
                    errors << "* --${specifiedParam}: ${paramsJSON[specifiedParam]}".toString()
                } else {
                    warnings << "* --${specifiedParam}: ${paramsJSON[specifiedParam]}".toString()
                }
            }
        }

        //=====================================================================//
        // Validate parameters against the schema
        def String schema_string = Files.readString( Path.of(getSchemaPath(baseDir, schema_filename)) )
        final rawSchema = new JSONObject(new JSONTokener(schema_string))
        final schema = SchemaLoader.load(rawSchema)

        // check for warnings
        if( this.hasWarnings() ) {
            def msg = "The following invalid input values have been detected:\n\n" + this.getWarnings().join('\n').trim() + "\n\n"
            log.warn(msg)
        }

        // Colors
        def Boolean monochrome_logs = params.monochrome_logs
        def colors = logColours(monochrome_logs)

        // Validate
        try {
            if (lenientMode) {
                // Create new validator with LENIENT mode 
                Validator validator = Validator.builder()
                    .primitiveValidationStrategy(PrimitiveValidationStrategy.LENIENT)
                    .build();
                validator.performValidation(schema, paramsJSON);
            } else {
                schema.validate(paramsJSON)
            }
            if (this.hasErrors()) {
<<<<<<< HEAD
                // Needed when fail_unrecognised_params is true
                def msg = "${colors.red}The following invalid input values have been detected:\n\n" + this.getErrors().join('\n').trim() + "\n${colors.reset}\n"
=======
                // Needed when validationFailUnrecognisedParams is true
                def msg = "The following invalid input values have been detected:\n\n" + this.getErrors().join('\n').trim()
>>>>>>> 79d5b4d6
                log.error("ERROR: Validation of pipeline parameters failed!")
                throw new SchemaValidationException(msg, this.getErrors())
            }
        } catch (ValidationException e) {
            JSONObject exceptionJSON = (JSONObject) e.toJSON()
            collectErrors(exceptionJSON, paramsJSON, enums)
            def msg = "${colors.red}The following invalid input values have been detected:\n\n" + this.getErrors().join('\n').trim() + "\n${colors.reset}\n"
            log.error("ERROR: Validation of pipeline parameters failed!")
            throw new SchemaValidationException(msg, this.getErrors())
        }

        //=====================================================================//
        // Look for other schemas to validate
        for (group in schemaParams) {
            def Map properties = (Map) group.value['properties']
            for (p in properties) {
                def String key = (String) p.key
                def Map property = properties[key] as Map
                if (property.containsKey('schema')) {
                    def String schema_name = property['schema']
                    def Path file_path = Nextflow.file(params[key]) as Path
                    def String fileType = SamplesheetConverter.getFileType(file_path)
                    def String delimiter = fileType == "csv" ? "," : fileType == "tsv" ? "\t" : null
                    def List<Map<String,String>> fileContent
                    if(fileType == "yaml"){
                        fileContent = new Yaml().load((file_path.text))
                    }
                    else {
                        fileContent = file_path.splitCsv(header:true, strip:true, sep:delimiter)
                    }
                    if (validateFile(params, key, fileContent, schema_name, baseDir)) {
                        log.debug "Validation passed: '$key': '$file_path' with '$schema_name'"
                    }
                }
            }
        }
    }

    //
    // Function to validate a file by its schema
    //
    /* groovylint-disable-next-line UnusedPrivateMethodParameter */
    boolean validateFile(Map params, String paramName, Object fileContent, String schema_filename, String baseDir) {

        // Load the schema
        def String schema_string = Files.readString( Path.of(getSchemaPath(baseDir, schema_filename)) )
        final rawSchema = new JSONObject(new JSONTokener(schema_string))
        final schema = SchemaLoader.load(rawSchema)

        // Convert the groovy object to a JSONArray
        def jsonObj = new JsonBuilder(fileContent)
        def JSONArray arrayJSON = new JSONArray(jsonObj.toString())

        //=====================================================================//
        // Check for params with expected values
        def slurper = new JsonSlurper()
        def Map parsed = (Map) slurper.parse( Path.of(getSchemaPath(baseDir, schema_filename)) )
        def Map schemaParams = (Map) ["items": parsed.get('items')] 

        // Collect expected parameters from the schema
        def enumsTuple = collectEnums(schemaParams)
        def List expectedParams = (List) enumsTuple[0]
        def Map enums = (Map) enumsTuple[1]

        //=====================================================================//
        // Validate
        try {
            if (params.lenient_mode) {
                // Create new validator with LENIENT mode 
                Validator validator = Validator.builder()
                    .primitiveValidationStrategy(PrimitiveValidationStrategy.LENIENT)
                    .build();
                validator.performValidation(schema, arrayJSON);
            } else {
                schema.validate(arrayJSON)
            }
        } catch (ValidationException e) {
            def Boolean monochrome_logs = params.monochrome_logs
            def colors = logColours(monochrome_logs)
            JSONObject exceptionJSON = (JSONObject) e.toJSON()
            JSONObject objectJSON = new JSONObject();
            objectJSON.put("objects",arrayJSON);            
            collectErrors(exceptionJSON, objectJSON, enums)
            def msg = "${colors.red}The following errors have been detected:\n\n" + this.getErrors().join('\n').trim() + "\n${colors.reset}\n"
            log.error("ERROR: Validation of '$paramName' file failed!")
            throw new SchemaValidationException(msg, this.getErrors())
        }

        return true
    }


    //
    // Function to collect enums (options) of a parameter and expected parameters (present in the schema)
    //
    Tuple collectEnums(Map schemaParams) {
        def expectedParams = []
        def enums = [:]
        for (group in schemaParams) {
            def Map properties = (Map) group.value['properties']
            for (p in properties) {
                def String key = (String) p.key
                expectedParams.push(key)
                def Map property = properties[key] as Map
                if (property.containsKey('enum')) {
                    enums[key] = property['enum']
                }
            }
        }
        return new Tuple (expectedParams, enums)
    }


    //
    // Wrap too long text
    //
    String wrapText(String text, Integer lineWidth, Integer indent) {
        List olines = []
        String oline = "" // " " * indent
        text.split(" ").each() { wrd ->
            if ((oline.size() + wrd.size()) <= lineWidth) {
                oline += wrd + " "
            } else {
                olines += oline
                oline = wrd + " "
            }
        }
        olines += oline
        return olines.join("\n" + " " * indent)
    }

    //
    // Beautify parameters for --help
    //
    @Function
    String paramsHelp(String command, String schema_filename='nextflow_schema.json') {
        def Map params = session.params
        def String baseDir = session.baseDir
        def Boolean monochrome_logs = params.monochrome_logs
        def colors = logColours(monochrome_logs)
        Integer num_hidden = 0
        String output  = ''
        output        += 'Typical pipeline command:\n\n'
        output        += "  ${colors.cyan}${command}${colors.reset}\n\n"
        Map params_map = paramsLoad( Path.of(getSchemaPath(baseDir, schema_filename)) )
        Integer max_chars  = paramsMaxChars(params_map) + 1
        Integer desc_indent = max_chars + 14
        Integer dec_linewidth = 160 - desc_indent

        // If a value is passed to help
        if (params.help instanceof String) {
            def String param = params.help
            def Map get_param = [:]
            for (group in params_map.keySet()) {
                def Map group_params = params_map.get(group) as Map // This gets the parameters of that particular group
                if (group_params.containsKey(param)) {
                    get_param = group_params.get(param) as Map 
                }
            }
            if (!get_param) {
                throw new Exception("Specified param '${param}' does not exist in JSON schema.")
            }
            output += "--" + param + '\n'
            for (property in get_param) {
                if (property.key == "fa_icon") {
                    continue;
                }
                def String key = property.key
                def String value = property.value
                def Integer lineWidth = 160 - 17
                def Integer indent = 17
                if (value.length() > lineWidth) {
                    value = wrapText(value, lineWidth, indent)
                }
                output += "    " + colors.dim + key.padRight(11) + ": " + colors.reset + value + '\n'
            }
            output += "-${colors.dim}----------------------------------------------------${colors.reset}-"
            return output
        }

        for (group in params_map.keySet()) {
            Integer num_params = 0
            String group_output = "$colors.underlined$colors.bold$group$colors.reset\n"
            def Map group_params = params_map.get(group) as Map // This gets the parameters of that particular group
            for (String param in group_params.keySet()) {
                def Map get_param = group_params.get(param) as Map 
                def String type = '[' + get_param.type + ']'
                def String enums_string = ""
                if (get_param.enum != null) {
                    def List enums = (List) get_param.enum
                    def String chop_enums = enums.join(", ")
                    if(chop_enums.length() > dec_linewidth){
                        chop_enums = chop_enums.substring(0, dec_linewidth-5)
                        chop_enums = chop_enums.substring(0, chop_enums.lastIndexOf(",")) + ", ..."
                    }
                    enums_string = " (accepted: " + chop_enums + ")"
                }
                def String description = get_param.description
                def defaultValue = get_param.default != null ? " [default: " + get_param.default.toString() + "]" : ''
                def description_default = description + colors.dim + enums_string + defaultValue + colors.reset
                // Wrap long description texts
                // Loosely based on https://dzone.com/articles/groovy-plain-text-word-wrap
                if (description_default.length() > dec_linewidth){
                    description_default = wrapText(description_default, dec_linewidth, desc_indent)
                }
                if (get_param.hidden && !params.validationShowHiddenParams) {
                    num_hidden += 1
                    continue;
                }
                group_output += "  --" +  param.padRight(max_chars) + colors.dim + type.padRight(10) + colors.reset + description_default + '\n'
                num_params += 1
            }
            group_output += '\n'
            if (num_params > 0){
                output += group_output
            }
        }
        if (num_hidden > 0){
            output += "$colors.dim !! Hiding $num_hidden params, use --validationShowHiddenParams to show them !!\n$colors.reset"
        }
        output += "-${colors.dim}----------------------------------------------------${colors.reset}-"
        return output
    }

    //
    // Groovy Map summarising parameters/workflow options used by the pipeline
    //
    @Function
    public LinkedHashMap paramsSummaryMap(WorkflowMetadata workflow, String schema_filename='nextflow_schema.json') {
        
        def String baseDir = session.baseDir
        def Map params = session.params
        
        // Get a selection of core Nextflow workflow options
        def Map workflow_summary = [:]
        if (workflow.revision) {
            workflow_summary['revision'] = workflow.revision
        }
        workflow_summary['runName']      = workflow.runName
        if (workflow.containerEngine) {
            workflow_summary['containerEngine'] = workflow.containerEngine
        }
        if (workflow.container) {
            workflow_summary['container'] = workflow.container
        }
        def String configFiles = workflow.configFiles
        workflow_summary['launchDir']    = workflow.launchDir
        workflow_summary['workDir']      = workflow.workDir
        workflow_summary['projectDir']   = workflow.projectDir
        workflow_summary['userName']     = workflow.userName
        workflow_summary['profile']      = workflow.profile
        workflow_summary['configFiles']  = configFiles.join(', ')

        // Get pipeline parameters defined in JSON Schema
        def Map params_summary = [:]
        def Map params_map = paramsLoad( Path.of(getSchemaPath(baseDir, schema_filename)) )
        for (group in params_map.keySet()) {
            def sub_params = new LinkedHashMap()
            def Map group_params = params_map.get(group)  as Map // This gets the parameters of that particular group
            for (String param in group_params.keySet()) {
                if (params.containsKey(param)) {
                    def String params_value = params.get(param)
                    def Map group_params_value = group_params.get(param) as Map 
                    def String schema_value = group_params_value.default
                    def String param_type   = group_params_value.type
                    if (schema_value != null) {
                        if (param_type == 'string') {
                            if (schema_value.contains('$projectDir') || schema_value.contains('${projectDir}')) {
                                def sub_string = schema_value.replace('\$projectDir', '')
                                sub_string     = sub_string.replace('\${projectDir}', '')
                                if (params_value.contains(sub_string)) {
                                    schema_value = params_value
                                }
                            }
                            if (schema_value.contains('$params.outdir') || schema_value.contains('${params.outdir}')) {
                                def sub_string = schema_value.replace('\$params.outdir', '')
                                sub_string     = sub_string.replace('\${params.outdir}', '')
                                if ("${params.outdir}${sub_string}" == params_value) {
                                    schema_value = params_value
                                }
                            }
                        }
                    }

                    // We have a default in the schema, and this isn't it
                    if (schema_value != null && params_value != schema_value) {
                        sub_params.put(param, params_value)
                    }
                    // No default in the schema, and this isn't empty
                    else if (schema_value == null && params_value != "" && params_value != null && params_value != false) {
                        sub_params.put(param, params_value)
                    }
                }
            }
            params_summary.put(group, sub_params)
        }
        return [ 'Core Nextflow options' : workflow_summary ] << params_summary as LinkedHashMap
    }

    //
    // Beautify parameters for summary and return as string
    //
    @Function
    public String paramsSummaryLog(WorkflowMetadata workflow, String schema_filename='nextflow_schema.json') {

        def String baseDir = session.baseDir
        def Map params = session.params

        def Boolean monochrome_logs = params.monochrome_logs
        def colors = logColours(monochrome_logs)
        String output  = ''
        def LinkedHashMap params_map = paramsSummaryMap(workflow, schema_filename)
        def max_chars  = paramsMaxChars(params_map)
        for (group in params_map.keySet()) {
            def Map group_params = params_map.get(group) as Map // This gets the parameters of that particular group
            if (group_params) {
                output += "$colors.bold$group$colors.reset\n"
                for (String param in group_params.keySet()) {
                    output += "  " + colors.blue + param.padRight(max_chars) + ": " + colors.green +  group_params.get(param) + colors.reset + '\n'
                }
                output += '\n'
            }
        }
        output += "!! Only displaying parameters that differ from the pipeline defaults !!\n"
        output += "-${colors.dim}----------------------------------------------------${colors.reset}-"
        return output
    }

    //
    // Loop over nested exceptions and print the causingException
    //
    private void collectErrors(JSONObject exJSON, JSONObject paramsJSON, Map enums, Integer limit=5) {
        def JSONArray causingExceptions = (JSONArray) exJSON['causingExceptions']
        def JSONArray valuesJSON = new JSONArray ()
        def String validationType = "parameter: --"
        if (paramsJSON.has('objects')) {
            valuesJSON = (JSONArray) paramsJSON['objects']
            validationType = "value: "
        } 
        if (causingExceptions.length() == 0) {
            def String message = (String) exJSON['message']
            def Pattern p = (Pattern) ~/required key \[([^\]]+)\] not found/
            def Matcher m = message =~ p
            // Missing required param
            if(m.matches()){
                def List l = m[0] as ArrayList
                errors << "* Missing required ${validationType}${l[1]}".toString()
            }
            // Other base-level error
            else if(exJSON['pointerToViolation'] == '#'){
                errors << "* ${message}".toString()
            }
            // Error with specific param
            else {
                def String param = (String) exJSON['pointerToViolation'] - ~/^#\//
                def param_val = ""
                if (paramsJSON.has('objects')) {
                    def paramSplit = param.tokenize( '/' )
                    int indexInt = paramSplit[0] as int
                    String paramString = paramSplit[1] as String
                    param_val = valuesJSON[indexInt][paramString].toString()
                } else {
                    param_val = paramsJSON[param].toString()
                }
                if (enums.containsKey(param)) {
                    def error_msg = "* --${param}: '${param_val}' is not a valid choice (Available choices"
                    def List enums_param = (List) enums[param]
                    if (enums_param.size() > limit) {
                        errors << "${error_msg} (${limit} of ${enums_param.size()}): ${enums_param[0..limit-1].join(', ')}, ... )".toString()
                    } else {
                        errors << "${error_msg}: ${enums_param.join(', ')})".toString()
                    }
                } else {
                    errors << "* --${param}: ${message} (${param_val})".toString()
                }
            }
            errors.unique()
        }
        for (ex in causingExceptions) {
            def JSONObject exception = (JSONObject) ex
            collectErrors(exception, paramsJSON, enums)
        }
    }

    //
    // Remove an element from a JSONArray
    //
    private static JSONArray removeElement(JSONArray json_array, String element) {
        def list = []
        int len = json_array.length()
        for (int i=0;i<len;i++){
            list.add(json_array.get(i).toString())
        }
        list.remove(element)
        JSONArray jsArray = new JSONArray(list)
        return jsArray
    }

    //
    // Clean and check parameters relative to Nextflow native classes
    //
    private static Map cleanParameters(Map params) {
        def Map new_params = (Map) params.getClass().newInstance(params)
        for (p in params) {
            // remove anything evaluating to false
            if (!p['value']) {
                new_params.remove(p.key)
            }
            // Cast MemoryUnit to String
            if (p['value'] instanceof MemoryUnit) {
                new_params.replace(p.key, p['value'].toString())
            }
            // Cast Duration to String
            if (p['value'] instanceof Duration) {
                new_params.replace(p.key, p['value'].toString())
            }
            // Cast LinkedHashMap to String
            if (p['value'] instanceof LinkedHashMap) {
                new_params.replace(p.key, p['value'].toString())
            }
        }
        return new_params
    }

    //
    // This function tries to read a JSON params file
    //
    private static LinkedHashMap paramsLoad(Path json_schema) {
        def params_map = new LinkedHashMap()
        try {
            params_map = paramsRead(json_schema)
        } catch (Exception e) {
            println "Could not read parameters settings from JSON. $e"
            params_map = new LinkedHashMap()
        }
        return params_map
    }

    //
    // Method to actually read in JSON file using Groovy.
    // Group (as Key), values are all parameters
    //    - Parameter1 as Key, Description as Value
    //    - Parameter2 as Key, Description as Value
    //    ....
    // Group
    //    -
    private static LinkedHashMap paramsRead(Path json_schema) throws Exception {
        def slurper = new JsonSlurper()
        def Map schema = (Map) slurper.parse( json_schema )
        def Map schema_definitions = (Map) schema.get('definitions')
        def Map schema_properties = (Map) schema.get('properties')
        /* Tree looks like this in nf-core schema
        * definitions <- this is what the first get('definitions') gets us
                group 1
                    title
                    description
                        properties
                        parameter 1
                            type
                            description
                        parameter 2
                            type
                            description
                group 2
                    title
                    description
                        properties
                        parameter 1
                            type
                            description
        * properties <- parameters can also be ungrouped, outside of definitions
                parameter 1
                    type
                    description
        */

        def params_map = new LinkedHashMap()
        // Grouped params
        if (schema_definitions) {
            for (group in schema_definitions) {
                def Map group_property = (Map) group.value['properties'] // Gets the property object of the group
                def String title = (String) group.value['title']
                def sub_params = new LinkedHashMap()
                group_property.each { innerkey, value ->
                    sub_params.put(innerkey, value)
                }
                params_map.put(title, sub_params)
            }
        }

        // Ungrouped params
        if (schema_properties) {
            def ungrouped_params = new LinkedHashMap()
            schema_properties.each { innerkey, value ->
                ungrouped_params.put(innerkey, value)
            }
            params_map.put("Other parameters", ungrouped_params)
        }

        return params_map
    }

    //
    // Get maximum number of characters across all parameter names
    //
    private static Integer paramsMaxChars( Map params_map) {
        Integer max_chars = 0
        for (group in params_map.keySet()) {
            def Map group_params = (Map) params_map.get(group)  // This gets the parameters of that particular group
            for (String param in group_params.keySet()) {
                if (param.size() > max_chars) {
                    max_chars = param.size()
                }
            }
        }
        return max_chars
    }

    //
    // ANSII Colours used for terminal logging
    //
    private static Map logColours(Boolean monochrome_logs) {
        Map colorcodes = [:]

        // Reset / Meta
        colorcodes['reset']      = monochrome_logs ? '' : "\033[0m"
        colorcodes['bold']       = monochrome_logs ? '' : "\033[1m"
        colorcodes['dim']        = monochrome_logs ? '' : "\033[2m"
        colorcodes['underlined'] = monochrome_logs ? '' : "\033[4m"
        colorcodes['blink']      = monochrome_logs ? '' : "\033[5m"
        colorcodes['reverse']    = monochrome_logs ? '' : "\033[7m"
        colorcodes['hidden']     = monochrome_logs ? '' : "\033[8m"

        // Regular Colors
        colorcodes['black']      = monochrome_logs ? '' : "\033[0;30m"
        colorcodes['red']        = monochrome_logs ? '' : "\033[0;31m"
        colorcodes['green']      = monochrome_logs ? '' : "\033[0;32m"
        colorcodes['yellow']     = monochrome_logs ? '' : "\033[0;33m"
        colorcodes['blue']       = monochrome_logs ? '' : "\033[0;34m"
        colorcodes['purple']     = monochrome_logs ? '' : "\033[0;35m"
        colorcodes['cyan']       = monochrome_logs ? '' : "\033[0;36m"
        colorcodes['white']      = monochrome_logs ? '' : "\033[0;37m"

        // Bold
        colorcodes['bblack']     = monochrome_logs ? '' : "\033[1;30m"
        colorcodes['bred']       = monochrome_logs ? '' : "\033[1;31m"
        colorcodes['bgreen']     = monochrome_logs ? '' : "\033[1;32m"
        colorcodes['byellow']    = monochrome_logs ? '' : "\033[1;33m"
        colorcodes['bblue']      = monochrome_logs ? '' : "\033[1;34m"
        colorcodes['bpurple']    = monochrome_logs ? '' : "\033[1;35m"
        colorcodes['bcyan']      = monochrome_logs ? '' : "\033[1;36m"
        colorcodes['bwhite']     = monochrome_logs ? '' : "\033[1;37m"

        // Underline
        colorcodes['ublack']     = monochrome_logs ? '' : "\033[4;30m"
        colorcodes['ured']       = monochrome_logs ? '' : "\033[4;31m"
        colorcodes['ugreen']     = monochrome_logs ? '' : "\033[4;32m"
        colorcodes['uyellow']    = monochrome_logs ? '' : "\033[4;33m"
        colorcodes['ublue']      = monochrome_logs ? '' : "\033[4;34m"
        colorcodes['upurple']    = monochrome_logs ? '' : "\033[4;35m"
        colorcodes['ucyan']      = monochrome_logs ? '' : "\033[4;36m"
        colorcodes['uwhite']     = monochrome_logs ? '' : "\033[4;37m"

        // High Intensity
        colorcodes['iblack']     = monochrome_logs ? '' : "\033[0;90m"
        colorcodes['ired']       = monochrome_logs ? '' : "\033[0;91m"
        colorcodes['igreen']     = monochrome_logs ? '' : "\033[0;92m"
        colorcodes['iyellow']    = monochrome_logs ? '' : "\033[0;93m"
        colorcodes['iblue']      = monochrome_logs ? '' : "\033[0;94m"
        colorcodes['ipurple']    = monochrome_logs ? '' : "\033[0;95m"
        colorcodes['icyan']      = monochrome_logs ? '' : "\033[0;96m"
        colorcodes['iwhite']     = monochrome_logs ? '' : "\033[0;97m"

        // Bold High Intensity
        colorcodes['biblack']    = monochrome_logs ? '' : "\033[1;90m"
        colorcodes['bired']      = monochrome_logs ? '' : "\033[1;91m"
        colorcodes['bigreen']    = monochrome_logs ? '' : "\033[1;92m"
        colorcodes['biyellow']   = monochrome_logs ? '' : "\033[1;93m"
        colorcodes['biblue']     = monochrome_logs ? '' : "\033[1;94m"
        colorcodes['bipurple']   = monochrome_logs ? '' : "\033[1;95m"
        colorcodes['bicyan']     = monochrome_logs ? '' : "\033[1;96m"
        colorcodes['biwhite']    = monochrome_logs ? '' : "\033[1;97m"

        return colorcodes
    }
}<|MERGE_RESOLUTION|>--- conflicted
+++ resolved
@@ -236,13 +236,8 @@
                 schema.validate(paramsJSON)
             }
             if (this.hasErrors()) {
-<<<<<<< HEAD
-                // Needed when fail_unrecognised_params is true
+                // Needed when validationFailUnrecognisedParams is true
                 def msg = "${colors.red}The following invalid input values have been detected:\n\n" + this.getErrors().join('\n').trim() + "\n${colors.reset}\n"
-=======
-                // Needed when validationFailUnrecognisedParams is true
-                def msg = "The following invalid input values have been detected:\n\n" + this.getErrors().join('\n').trim()
->>>>>>> 79d5b4d6
                 log.error("ERROR: Validation of pipeline parameters failed!")
                 throw new SchemaValidationException(msg, this.getErrors())
             }
