package nextflow.validation

import java.nio.file.Path

import nextflow.plugin.Plugins
import nextflow.plugin.TestPluginDescriptorFinder
import nextflow.plugin.TestPluginManager
import nextflow.plugin.extension.PluginExtensionProvider
import org.junit.Rule
import org.pf4j.PluginDescriptorFinder
import spock.lang.Shared
import test.Dsl2Spec
import test.OutputCapture
/**
 * @author : Nicolas Vannieuwkerke <nicolas.vannieuwkerke@ugent.be>
 *
 */
class SamplesheetConverterTest extends Dsl2Spec{

    @Rule
    OutputCapture capture = new OutputCapture()


    @Shared String pluginsMode

    Path root = Path.of('.').toAbsolutePath().normalize()
    Path getRoot() { this.root }
    String getRootString() { this.root.toString() }

    def setup() {
        // reset previous instances
        PluginExtensionProvider.reset()
        // this need to be set *before* the plugin manager class is created
        pluginsMode = System.getProperty('pf4j.mode')
        System.setProperty('pf4j.mode', 'dev')
        // the plugin root should
        def root = this.getRoot()
        def manager = new TestPluginManager(root){
            @Override
            protected PluginDescriptorFinder createPluginDescriptorFinder() {
                return new TestPluginDescriptorFinder(){
                    @Override
                    protected Path getManifestPath(Path pluginPath) {
                        return pluginPath.resolve('build/resources/main/META-INF/MANIFEST.MF')
                    }
                }
            }
        }
        Plugins.init(root, 'dev', manager)
    }

    def cleanup() {
        Plugins.stop()
        PluginExtensionProvider.reset()
        pluginsMode ? System.setProperty('pf4j.mode',pluginsMode) : System.clearProperty('pf4j.mode')
    }

    def 'should work fine - CSV' () {
        given:
        def SCRIPT_TEXT = '''
            include { fromSamplesheet } from 'plugin/nf-validation'

            params.input = 'src/testResources/correct.csv'

            workflow {
                Channel.fromSamplesheet("input", "src/testResources/nextflow_schema_with_samplesheet_converter.json").view()
            }
        '''

        when:
        dsl_eval(SCRIPT_TEXT)
        def stdout = capture
                .toString()
                .readLines()
                .findResults {it.startsWith('[[') ? it : null }

        then:
        noExceptionThrown()
        stdout.contains("[[string1:fullField, string2:fullField, integer1:10, integer2:10, boolean1:true, boolean2:true], string1, 25, false, ${this.getRootString()}/src/testResources/test.txt, ${this.getRootString()}/src/testResources/testDir, ${this.getRootString()}/src/testResources/test.txt, unique1, 1, itDoesExist]" as String)
        stdout.contains("[[string1:value, string2:value, integer1:5, integer2:5, boolean1:true, boolean2:true], string1, 25, false, [], [], [], [], [], itDoesExist]")
        stdout.contains("[[string1:dependentRequired, string2:dependentRequired, integer1:10, integer2:10, boolean1:true, boolean2:true], string1, 25, false, [], [], [], unique2, 1, itDoesExist]")
        stdout.contains("[[string1:extraField, string2:extraField, integer1:10, integer2:10, boolean1:true, boolean2:true], string1, 25, false, ${this.getRootString()}/src/testResources/test.txt, ${this.getRootString()}/src/testResources/testDir, ${this.getRootString()}/src/testResources/testDir, unique3, 1, itDoesExist]" as String)
    }

        def 'should work fine - TSV' () {
        given:
        def SCRIPT_TEXT = '''
            include { fromSamplesheet } from 'plugin/nf-validation'

            params.input = 'src/testResources/correct.csv'

            workflow {
                Channel.fromSamplesheet("input", "src/testResources/nextflow_schema_with_samplesheet_converter.json").view()
            }
        '''

        when:
        dsl_eval(SCRIPT_TEXT)
        def stdout = capture
                .toString()
                .readLines()
                .findResults {it.startsWith('[[') ? it : null }

        then:
        noExceptionThrown()
        stdout.contains("[[string1:fullField, string2:fullField, integer1:10, integer2:10, boolean1:true, boolean2:true], string1, 25, false, ${this.getRootString()}/src/testResources/test.txt, ${this.getRootString()}/src/testResources/testDir, ${this.getRootString()}/src/testResources/test.txt, unique1, 1, itDoesExist]" as String)
        stdout.contains("[[string1:value, string2:value, integer1:5, integer2:5, boolean1:true, boolean2:true], string1, 25, false, [], [], [], [], [], itDoesExist]")
        stdout.contains("[[string1:dependentRequired, string2:dependentRequired, integer1:10, integer2:10, boolean1:true, boolean2:true], string1, 25, false, [], [], [], unique2, 1, itDoesExist]")
        stdout.contains("[[string1:extraField, string2:extraField, integer1:10, integer2:10, boolean1:true, boolean2:true], string1, 25, false, ${this.getRootString()}/src/testResources/test.txt, ${this.getRootString()}/src/testResources/testDir, ${this.getRootString()}/src/testResources/testDir, unique3, 1, itDoesExist]" as String)
    }

    def 'should work fine - YAML' () {
        given:
        def SCRIPT_TEXT = '''
            include { fromSamplesheet } from 'plugin/nf-validation'

            params.input = 'src/testResources/correct.csv'

            workflow {
                Channel.fromSamplesheet("input", "src/testResources/nextflow_schema_with_samplesheet_converter.json").view()
            }
        '''

        when:
        dsl_eval(SCRIPT_TEXT)
        def stdout = capture
                .toString()
                .readLines()
                .findResults {it.startsWith('[[') ? it : null }

        then:
        noExceptionThrown()
        stdout.contains("[[string1:fullField, string2:fullField, integer1:10, integer2:10, boolean1:true, boolean2:true], string1, 25, false, ${this.getRootString()}/src/testResources/test.txt, ${this.getRootString()}/src/testResources/testDir, ${this.getRootString()}/src/testResources/test.txt, unique1, 1, itDoesExist]" as String)
        stdout.contains("[[string1:value, string2:value, integer1:5, integer2:5, boolean1:true, boolean2:true], string1, 25, false, [], [], [], [], [], itDoesExist]")
        stdout.contains("[[string1:dependentRequired, string2:dependentRequired, integer1:10, integer2:10, boolean1:true, boolean2:true], string1, 25, false, [], [], [], unique2, 1, itDoesExist]")
        stdout.contains("[[string1:extraField, string2:extraField, integer1:10, integer2:10, boolean1:true, boolean2:true], string1, 25, false, ${this.getRootString()}/src/testResources/test.txt, ${this.getRootString()}/src/testResources/testDir, ${this.getRootString()}/src/testResources/testDir, unique3, 1, itDoesExist]" as String)
    }

    def 'extra field' () {
        given:
        def SCRIPT_TEXT = '''
            include { fromSamplesheet } from 'plugin/nf-validation'

            params.input = 'src/testResources/extraFields.csv'

            workflow {
                Channel.fromSamplesheet("input", "src/testResources/nextflow_schema_with_samplesheet_converter.json").view()
            }
        '''

        when:
        dsl_eval(SCRIPT_TEXT)
        def stdout = capture
                .toString()
                .readLines()
                .findResults {it.startsWith('[[') || it.contains('The samplesheet contains following unchecked field(s): [extraField]') ? it : null }

        then:
        noExceptionThrown()
        stdout.contains("\tThe samplesheet contains following unchecked field(s): [extraField]")
        stdout.contains("[[string1:fullField, string2:fullField, integer1:10, integer2:10, boolean1:true, boolean2:true], string1, 25, false, ${this.getRootString()}/src/testResources/test.txt, ${this.getRootString()}/src/testResources/testDir, [], unique1, 1, itDoesExist]" as String)
        stdout.contains("[[string1:value, string2:value, integer1:5, integer2:5, boolean1:true, boolean2:true], string1, 25, false, [], [], [], [], [], itDoesExist]")
        stdout.contains("[[string1:dependentRequired, string2:dependentRequired, integer1:10, integer2:10, boolean1:true, boolean2:true], string1, 25, false, [], [], [], unique2, 1, itDoesExist]")
        stdout.contains("[[string1:extraField, string2:extraField, integer1:10, integer2:10, boolean1:true, boolean2:true], string1, 25, false, ${this.getRootString()}/src/testResources/test.txt, ${this.getRootString()}/src/testResources/testDir, [], unique3, 1, itDoesExist]" as String)
    }

    def 'no meta' () {
        given:
        def SCRIPT_TEXT = '''
            include { validateAndConvertSamplesheet } from 'plugin/nf-validation'

            workflow {
                Channel.validateAndConvertSamplesheet(file('src/testResources/no_meta.csv'), file('src/testResources/no_meta_schema.json')).view()
            }
        '''

        when:
        dsl_eval(SCRIPT_TEXT)
        def stdout = capture
                .toString()
                .readLines()
                .findResults {it.startsWith('[') ? it : null }

        then:
        noExceptionThrown()
        stdout.contains("[test1, test2]")
    }

    def 'errors' () {
        given:
        def SCRIPT_TEXT = '''
            include { fromSamplesheet } from 'plugin/nf-validation'

            params.input = 'src/testResources/errors.csv'

            workflow {
                Channel.fromSamplesheet("input", "src/testResources/nextflow_schema_with_samplesheet_converter.json").view()
            }
        '''

        when:
        dsl_eval(SCRIPT_TEXT)
        def stdout = capture
                .toString()
                .readLines()
                .findResults {it.startsWith('[[') ? it : null }

        then:
        def error = thrown(SchemaValidationException)
        def errorMessages = error.message.readLines() 
        errorMessages[0] == "Samplesheet errors:"
<<<<<<< HEAD
        errorMessages[1] == "\tEntry 1: [metaInteger, metaBoolean] field(s) should be defined when 'metaString' is specified, but the field(s) [metaInteger] is/are not defined."
        errorMessages[2] == "\tEntry 3: The 'uniqueField' value needs to be unique. 'non_unique' was found at least twice in the samplesheet."
        errorMessages[3] == "\tEntry 3: The combination of 'uniqueDependentField' with fields [uniqueField] needs to be unique. [uniqueDependentField:1, uniqueField:non_unique] was found at least twice."
=======
        errorMessages[1] == "\tSample 1: #/boolean: expected type: Boolean, found: String"
        errorMessages[2] == "\tSample 1: #/directory: 'src/testResources/test.txt' is not a directory"
        errorMessages[3] == "\tSample 1: #/file: 2 schema violations found"
        errorMessages[4] == "\tSample 1: #/number: expected type: Number, found: String"
        errorMessages[5] == "\tSample 1: #/path: the file or directory 'non_existing_path' does not exist"
        errorMessages[6] == "\tSample 1: [metaInteger, metaBoolean] field(s) should be defined when 'metaString' is specified, but the field(s) [metaInteger] is/are not defined."
        errorMessages[7] == "\tSample 2: #: required key [boolean] not found"
        errorMessages[8] == "\tSample 2: #: required key [number] not found"
        errorMessages[9] == "\tSample 2: #: required key [string] not found"
        errorMessages[10] == "\tSample 3: #/metaBoolean: expected type: Boolean, found: String"
        errorMessages[11] == "\tSample 3: #/metaInteger: expected type: Integer, found: String"
        errorMessages[12] == "\tSample 3: The 'uniqueField' value needs to be unique. 'non_unique' was found at least twice in the samplesheet."
        errorMessages[13] == "\tSample 3: The combination of 'uniqueDependentField' with fields [uniqueField] needs to be unique. [uniqueDependentField:1, uniqueField:non_unique] was found at least twice."
>>>>>>> e2eed2f2
        !stdout
    }
}<|MERGE_RESOLUTION|>--- conflicted
+++ resolved
@@ -167,10 +167,10 @@
     def 'no meta' () {
         given:
         def SCRIPT_TEXT = '''
-            include { validateAndConvertSamplesheet } from 'plugin/nf-validation'
-
-            workflow {
-                Channel.validateAndConvertSamplesheet(file('src/testResources/no_meta.csv'), file('src/testResources/no_meta_schema.json')).view()
+            include { fromSamplesheet } from 'plugin/nf-validation'
+
+            workflow {
+                Channel.fromSamplesheet(file('src/testResources/no_meta.csv'), file('src/testResources/no_meta_schema.json')).view()
             }
         '''
 
@@ -209,25 +209,9 @@
         def error = thrown(SchemaValidationException)
         def errorMessages = error.message.readLines() 
         errorMessages[0] == "Samplesheet errors:"
-<<<<<<< HEAD
         errorMessages[1] == "\tEntry 1: [metaInteger, metaBoolean] field(s) should be defined when 'metaString' is specified, but the field(s) [metaInteger] is/are not defined."
         errorMessages[2] == "\tEntry 3: The 'uniqueField' value needs to be unique. 'non_unique' was found at least twice in the samplesheet."
         errorMessages[3] == "\tEntry 3: The combination of 'uniqueDependentField' with fields [uniqueField] needs to be unique. [uniqueDependentField:1, uniqueField:non_unique] was found at least twice."
-=======
-        errorMessages[1] == "\tSample 1: #/boolean: expected type: Boolean, found: String"
-        errorMessages[2] == "\tSample 1: #/directory: 'src/testResources/test.txt' is not a directory"
-        errorMessages[3] == "\tSample 1: #/file: 2 schema violations found"
-        errorMessages[4] == "\tSample 1: #/number: expected type: Number, found: String"
-        errorMessages[5] == "\tSample 1: #/path: the file or directory 'non_existing_path' does not exist"
-        errorMessages[6] == "\tSample 1: [metaInteger, metaBoolean] field(s) should be defined when 'metaString' is specified, but the field(s) [metaInteger] is/are not defined."
-        errorMessages[7] == "\tSample 2: #: required key [boolean] not found"
-        errorMessages[8] == "\tSample 2: #: required key [number] not found"
-        errorMessages[9] == "\tSample 2: #: required key [string] not found"
-        errorMessages[10] == "\tSample 3: #/metaBoolean: expected type: Boolean, found: String"
-        errorMessages[11] == "\tSample 3: #/metaInteger: expected type: Integer, found: String"
-        errorMessages[12] == "\tSample 3: The 'uniqueField' value needs to be unique. 'non_unique' was found at least twice in the samplesheet."
-        errorMessages[13] == "\tSample 3: The combination of 'uniqueDependentField' with fields [uniqueField] needs to be unique. [uniqueDependentField:1, uniqueField:non_unique] was found at least twice."
->>>>>>> e2eed2f2
         !stdout
     }
 }