package nextflow.validation

import java.nio.file.Path

import nextflow.plugin.Plugins
import nextflow.plugin.TestPluginDescriptorFinder
import nextflow.plugin.TestPluginManager
import nextflow.plugin.extension.PluginExtensionProvider
import org.junit.Rule
import org.pf4j.PluginDescriptorFinder
import spock.lang.Shared
import test.Dsl2Spec
import test.OutputCapture

/**
 * @author : Nicolas Vannieuwkerke <nicolas.vannieuwkerke@ugent.be>
 *
 */
class SamplesheetConverterTest extends Dsl2Spec{

    @Rule
    OutputCapture capture = new OutputCapture()


    @Shared String pluginsMode

    Path root = Path.of('.').toAbsolutePath().normalize()
    Path getRoot() { this.root }
    String getRootString() { this.root.toString() }

    def setup() {
        // reset previous instances
        PluginExtensionProvider.reset()
        // this need to be set *before* the plugin manager class is created
        pluginsMode = System.getProperty('pf4j.mode')
        System.setProperty('pf4j.mode', 'dev')
        // the plugin root should
        def root = this.getRoot()
        def manager = new TestPluginManager(root){
            @Override
            protected PluginDescriptorFinder createPluginDescriptorFinder() {
                return new TestPluginDescriptorFinder(){
                    @Override
                    protected Path getManifestPath(Path pluginPath) {
                        return pluginPath.resolve('build/resources/main/META-INF/MANIFEST.MF')
                    }
                }
            }
        }
        Plugins.init(root, 'dev', manager)
    }

    def cleanup() {
        Plugins.stop()
        PluginExtensionProvider.reset()
        pluginsMode ? System.setProperty('pf4j.mode',pluginsMode) : System.clearProperty('pf4j.mode')
    }

    def 'should work fine - CSV' () {
        given:
        def SCRIPT_TEXT = '''
            include { fromSamplesheet } from 'plugin/nf-validation'

            params.input = 'src/testResources/correct.csv'

            workflow {
                Channel.fromSamplesheet("input", parameters_schema:"src/testResources/nextflow_schema_with_samplesheet_converter.json").view().first().map {println(it[0].getClass())}
            }
        '''

        when:
        dsl_eval(SCRIPT_TEXT)
        def stdout = capture
                .toString()
                .readLines()
                .findResults {it.startsWith('[[') ? it : null }

        then:
        noExceptionThrown()
<<<<<<< HEAD
        stdout.contains("[[string1:fullField, string2:fullField, integer1:10, integer2:10, boolean1:true, boolean2:true], string1, 25.12, false, ${this.getRootString()}/src/testResources/test.txt, ${this.getRootString()}/src/testResources/testDir, ${this.getRootString()}/src/testResources/test.txt, unique1, 1, itDoesExist]" as String)
        stdout.contains("[[string1:value, string2:value, integer1:5, integer2:5, boolean1:true, boolean2:true], string1, 25.08, false, [], [], [], [], [], itDoesExist]")
=======
        stdout.contains("[[string1:fullField, string2:fullField, integer1:10, integer2:10, boolean1:true, boolean2:true], string1, 25, false, ${this.getRootString()}/src/testResources/test.txt, ${this.getRootString()}/src/testResources/testDir, ${this.getRootString()}/src/testResources/test.txt, unique1, 1, itDoesExist]" as String)
        stdout.contains("[[string1:value, string2:value, integer1:0, integer2:0, boolean1:true, boolean2:true], string1, 25, false, [], [], [], [], [], itDoesExist]")
>>>>>>> e7378583
        stdout.contains("[[string1:dependentRequired, string2:dependentRequired, integer1:10, integer2:10, boolean1:true, boolean2:true], string1, 25, false, [], [], [], unique2, 1, itDoesExist]")
        stdout.contains("[[string1:extraField, string2:extraField, integer1:10, integer2:10, boolean1:true, boolean2:true], string1, 25, false, ${this.getRootString()}/src/testResources/test.txt, ${this.getRootString()}/src/testResources/testDir, ${this.getRootString()}/src/testResources/testDir, unique3, 1, itDoesExist]" as String)
    }

        def 'should work fine - TSV' () {
        given:
        def SCRIPT_TEXT = '''
            include { fromSamplesheet } from 'plugin/nf-validation'

            params.input = 'src/testResources/correct.csv'

            workflow {
                Channel.fromSamplesheet("input", parameters_schema:"src/testResources/nextflow_schema_with_samplesheet_converter.json").view()
            }
        '''

        when:
        dsl_eval(SCRIPT_TEXT)
        def stdout = capture
                .toString()
                .readLines()
                .findResults {it.startsWith('[[') ? it : null }

        then:
        noExceptionThrown()
<<<<<<< HEAD
        stdout.contains("[[string1:fullField, string2:fullField, integer1:10, integer2:10, boolean1:true, boolean2:true], string1, 25.12, false, ${this.getRootString()}/src/testResources/test.txt, ${this.getRootString()}/src/testResources/testDir, ${this.getRootString()}/src/testResources/test.txt, unique1, 1, itDoesExist]" as String)
        stdout.contains("[[string1:value, string2:value, integer1:5, integer2:5, boolean1:true, boolean2:true], string1, 25.08, false, [], [], [], [], [], itDoesExist]")
=======
        stdout.contains("[[string1:fullField, string2:fullField, integer1:10, integer2:10, boolean1:true, boolean2:true], string1, 25, false, ${this.getRootString()}/src/testResources/test.txt, ${this.getRootString()}/src/testResources/testDir, ${this.getRootString()}/src/testResources/test.txt, unique1, 1, itDoesExist]" as String)
        stdout.contains("[[string1:value, string2:value, integer1:0, integer2:0, boolean1:true, boolean2:true], string1, 25, false, [], [], [], [], [], itDoesExist]")
>>>>>>> e7378583
        stdout.contains("[[string1:dependentRequired, string2:dependentRequired, integer1:10, integer2:10, boolean1:true, boolean2:true], string1, 25, false, [], [], [], unique2, 1, itDoesExist]")
        stdout.contains("[[string1:extraField, string2:extraField, integer1:10, integer2:10, boolean1:true, boolean2:true], string1, 25, false, ${this.getRootString()}/src/testResources/test.txt, ${this.getRootString()}/src/testResources/testDir, ${this.getRootString()}/src/testResources/testDir, unique3, 1, itDoesExist]" as String)
    }

    def 'should work fine - YAML' () {
        given:
        def SCRIPT_TEXT = '''
            include { fromSamplesheet } from 'plugin/nf-validation'

            params.input = 'src/testResources/correct.csv'

            workflow {
                Channel.fromSamplesheet("input", parameters_schema:"src/testResources/nextflow_schema_with_samplesheet_converter.json").view()
            }
        '''

        when:
        dsl_eval(SCRIPT_TEXT)
        def stdout = capture
                .toString()
                .readLines()
                .findResults {it.startsWith('[[') ? it : null }

        then:
        noExceptionThrown()
<<<<<<< HEAD
        stdout.contains("[[string1:fullField, string2:fullField, integer1:10, integer2:10, boolean1:true, boolean2:true], string1, 25.12, false, ${this.getRootString()}/src/testResources/test.txt, ${this.getRootString()}/src/testResources/testDir, ${this.getRootString()}/src/testResources/test.txt, unique1, 1, itDoesExist]" as String)
        stdout.contains("[[string1:value, string2:value, integer1:5, integer2:5, boolean1:true, boolean2:true], string1, 25.08, false, [], [], [], [], [], itDoesExist]")
=======
        stdout.contains("[[string1:fullField, string2:fullField, integer1:10, integer2:10, boolean1:true, boolean2:true], string1, 25, false, ${this.getRootString()}/src/testResources/test.txt, ${this.getRootString()}/src/testResources/testDir, ${this.getRootString()}/src/testResources/test.txt, unique1, 1, itDoesExist]" as String)
        stdout.contains("[[string1:value, string2:value, integer1:0, integer2:0, boolean1:true, boolean2:true], string1, 25, false, [], [], [], [], [], itDoesExist]")
>>>>>>> e7378583
        stdout.contains("[[string1:dependentRequired, string2:dependentRequired, integer1:10, integer2:10, boolean1:true, boolean2:true], string1, 25, false, [], [], [], unique2, 1, itDoesExist]")
        stdout.contains("[[string1:extraField, string2:extraField, integer1:10, integer2:10, boolean1:true, boolean2:true], string1, 25, false, ${this.getRootString()}/src/testResources/test.txt, ${this.getRootString()}/src/testResources/testDir, ${this.getRootString()}/src/testResources/testDir, unique3, 1, itDoesExist]" as String)
    }

    def 'extra field' () {
        given:
        def SCRIPT_TEXT = '''
            include { fromSamplesheet } from 'plugin/nf-validation'

            params.input = 'src/testResources/extraFields.csv'

            workflow {
                Channel.fromSamplesheet("input", parameters_schema:"src/testResources/nextflow_schema_with_samplesheet_converter.json").view()
            }
        '''

        when:
        dsl_eval(SCRIPT_TEXT)
        def stdout = capture
                .toString()
                .readLines()

        then:
        noExceptionThrown()
        stdout.contains("\tThe samplesheet contains following unchecked field(s): [extraField]")
        stdout.contains("[[string1:fullField, string2:fullField, integer1:10, integer2:10, boolean1:true, boolean2:true], string1, 25, false, ${this.getRootString()}/src/testResources/test.txt, ${this.getRootString()}/src/testResources/testDir, [], unique1, 1, itDoesExist]" as String)
        stdout.contains("[[string1:value, string2:value, integer1:0, integer2:0, boolean1:true, boolean2:true], string1, 25, false, [], [], [], [], [], itDoesExist]")
        stdout.contains("[[string1:dependentRequired, string2:dependentRequired, integer1:10, integer2:10, boolean1:true, boolean2:true], string1, 25, false, [], [], [], unique2, 1, itDoesExist]")
        stdout.contains("[[string1:extraField, string2:extraField, integer1:10, integer2:10, boolean1:true, boolean2:true], string1, 25, false, ${this.getRootString()}/src/testResources/test.txt, ${this.getRootString()}/src/testResources/testDir, [], unique3, 1, itDoesExist]" as String)
    }

    def 'no meta' () {
        given:
        def SCRIPT_TEXT = '''
            include { fromSamplesheet } from 'plugin/nf-validation'

            params.input = 'src/testResources/no_meta.csv'

            workflow {
                Channel.fromSamplesheet("input", parameters_schema:"src/testResources/nextflow_schema_with_samplesheet_no_meta.json").view()
            }
        '''

        when:
        dsl_eval(SCRIPT_TEXT)
        def stdout = capture
                .toString()
                .readLines()
                .findResults {it.startsWith('[') ? it : null }

        then:
        noExceptionThrown()
        stdout.contains("[test1, test2]")
    }

    def 'errors' () {
        given:
        def SCRIPT_TEXT = '''
            include { fromSamplesheet } from 'plugin/nf-validation'

            params.input = 'src/testResources/errors.csv'

            workflow {
                Channel.fromSamplesheet("input", parameters_schema:"src/testResources/nextflow_schema_with_samplesheet_converter.json").view()
            }
        '''

        when:
        dsl_eval(SCRIPT_TEXT)
        def stdout = capture
                .toString()
                .readLines()
                .findResults {it.startsWith('[[') ? it : null }

        then:
        def error = thrown(SchemaValidationException)
        def errorMessages = error.message.readLines() 
        errorMessages[0] == "Samplesheet errors:"
        errorMessages[1] == "\tEntry 1: [field_2, field_3] field(s) should be defined when 'field_1' is specified, but the field(s) [field_2] is/are not defined."
        errorMessages[2] == "\tEntry 3: The 'field_10' value needs to be unique. 'non_unique' was found at least twice in the samplesheet."
        errorMessages[3] == "\tEntry 3: The combination of 'field_11' with fields [field_10] needs to be unique. [field_11:1, field_10:non_unique] was found at least twice."
        !stdout
    }

    def 'errors before channel conversion' () {
        given:
        def SCRIPT_TEXT = '''
            include { fromSamplesheet } from 'plugin/nf-validation'

            params.input = 'src/testResources/errorsBeforeConversion.csv'

            workflow {
                Channel.fromSamplesheet("input", parameters_schema:"src/testResources/nextflow_schema_with_samplesheet_converter.json").view()
            }
        '''

        when:
        dsl_eval(SCRIPT_TEXT)
        def stdout = capture
                .toString()
                .readLines()
                .findResults {it.startsWith('[[') ? it : null }

        then:
        def error = thrown(SchemaValidationException)
        def errorMessages = error.message.readLines()
        errorMessages[0] == "\033[0;31mThe following errors have been detected:"
        errorMessages[2] == "* -- Entry 1 - field_9: the file or directory 'non_existing_path' does not exist."
        errorMessages[3] == "* -- Entry 1 - field_7: the file or directory 'non_existing_file.tsv' does not exist."
        errorMessages[4] == '* -- Entry 1 - field_7: string [non_existing_file.tsv] does not match pattern ^.*\\.txt$ (non_existing_file.tsv)'
        errorMessages[5] == "* -- Entry 1 - field_8: 'src/testResources/test.txt' is not a directory, but a file (src/testResources/test.txt)"
        errorMessages[6] == "* -- Entry 1 - field_5: expected type: Number, found: String (string)"
        errorMessages[7] == "* -- Entry 1 - field_6: expected type: Boolean, found: String (20)"
        errorMessages[8] == "* -- Entry 2: Missing required value: field_4"
        errorMessages[9] == "* -- Entry 2: Missing required value: field_6"
        errorMessages[10] == "* -- Entry 3 - field_3: expected type: Boolean, found: String (3333)"
        errorMessages[11] == "* -- Entry 3 - field_2: expected type: Integer, found: String (false)"
        !stdout
    }

    def 'duplicates' () {
        given:
        def SCRIPT_TEXT = '''
            include { fromSamplesheet } from 'plugin/nf-validation'

            params.input = 'src/testResources/duplicate.csv'

            workflow {
                Channel.fromSamplesheet("input", parameters_schema:"src/testResources/nextflow_schema_with_samplesheet_converter.json").view()
            }
        '''

        when:
        dsl_eval(SCRIPT_TEXT)
        def stdout = capture
                .toString()
                .readLines()
                .findResults {it.startsWith('[[') ? it : null }

        then:
        def error = thrown(SchemaValidationException)
        def errorMessages = error.message.readLines() 
        errorMessages[0] == "Samplesheet errors:"
        errorMessages[4] == "\tThe samplesheet contains duplicate rows for entry 2 and entry 3 ([field_4:string1, field_5:25, field_6:false])"
        !stdout
    }
}<|MERGE_RESOLUTION|>--- conflicted
+++ resolved
@@ -77,13 +77,8 @@
 
         then:
         noExceptionThrown()
-<<<<<<< HEAD
-        stdout.contains("[[string1:fullField, string2:fullField, integer1:10, integer2:10, boolean1:true, boolean2:true], string1, 25.12, false, ${this.getRootString()}/src/testResources/test.txt, ${this.getRootString()}/src/testResources/testDir, ${this.getRootString()}/src/testResources/test.txt, unique1, 1, itDoesExist]" as String)
-        stdout.contains("[[string1:value, string2:value, integer1:5, integer2:5, boolean1:true, boolean2:true], string1, 25.08, false, [], [], [], [], [], itDoesExist]")
-=======
         stdout.contains("[[string1:fullField, string2:fullField, integer1:10, integer2:10, boolean1:true, boolean2:true], string1, 25, false, ${this.getRootString()}/src/testResources/test.txt, ${this.getRootString()}/src/testResources/testDir, ${this.getRootString()}/src/testResources/test.txt, unique1, 1, itDoesExist]" as String)
         stdout.contains("[[string1:value, string2:value, integer1:0, integer2:0, boolean1:true, boolean2:true], string1, 25, false, [], [], [], [], [], itDoesExist]")
->>>>>>> e7378583
         stdout.contains("[[string1:dependentRequired, string2:dependentRequired, integer1:10, integer2:10, boolean1:true, boolean2:true], string1, 25, false, [], [], [], unique2, 1, itDoesExist]")
         stdout.contains("[[string1:extraField, string2:extraField, integer1:10, integer2:10, boolean1:true, boolean2:true], string1, 25, false, ${this.getRootString()}/src/testResources/test.txt, ${this.getRootString()}/src/testResources/testDir, ${this.getRootString()}/src/testResources/testDir, unique3, 1, itDoesExist]" as String)
     }
@@ -109,13 +104,8 @@
 
         then:
         noExceptionThrown()
-<<<<<<< HEAD
-        stdout.contains("[[string1:fullField, string2:fullField, integer1:10, integer2:10, boolean1:true, boolean2:true], string1, 25.12, false, ${this.getRootString()}/src/testResources/test.txt, ${this.getRootString()}/src/testResources/testDir, ${this.getRootString()}/src/testResources/test.txt, unique1, 1, itDoesExist]" as String)
-        stdout.contains("[[string1:value, string2:value, integer1:5, integer2:5, boolean1:true, boolean2:true], string1, 25.08, false, [], [], [], [], [], itDoesExist]")
-=======
         stdout.contains("[[string1:fullField, string2:fullField, integer1:10, integer2:10, boolean1:true, boolean2:true], string1, 25, false, ${this.getRootString()}/src/testResources/test.txt, ${this.getRootString()}/src/testResources/testDir, ${this.getRootString()}/src/testResources/test.txt, unique1, 1, itDoesExist]" as String)
         stdout.contains("[[string1:value, string2:value, integer1:0, integer2:0, boolean1:true, boolean2:true], string1, 25, false, [], [], [], [], [], itDoesExist]")
->>>>>>> e7378583
         stdout.contains("[[string1:dependentRequired, string2:dependentRequired, integer1:10, integer2:10, boolean1:true, boolean2:true], string1, 25, false, [], [], [], unique2, 1, itDoesExist]")
         stdout.contains("[[string1:extraField, string2:extraField, integer1:10, integer2:10, boolean1:true, boolean2:true], string1, 25, false, ${this.getRootString()}/src/testResources/test.txt, ${this.getRootString()}/src/testResources/testDir, ${this.getRootString()}/src/testResources/testDir, unique3, 1, itDoesExist]" as String)
     }
@@ -141,13 +131,8 @@
 
         then:
         noExceptionThrown()
-<<<<<<< HEAD
-        stdout.contains("[[string1:fullField, string2:fullField, integer1:10, integer2:10, boolean1:true, boolean2:true], string1, 25.12, false, ${this.getRootString()}/src/testResources/test.txt, ${this.getRootString()}/src/testResources/testDir, ${this.getRootString()}/src/testResources/test.txt, unique1, 1, itDoesExist]" as String)
-        stdout.contains("[[string1:value, string2:value, integer1:5, integer2:5, boolean1:true, boolean2:true], string1, 25.08, false, [], [], [], [], [], itDoesExist]")
-=======
         stdout.contains("[[string1:fullField, string2:fullField, integer1:10, integer2:10, boolean1:true, boolean2:true], string1, 25, false, ${this.getRootString()}/src/testResources/test.txt, ${this.getRootString()}/src/testResources/testDir, ${this.getRootString()}/src/testResources/test.txt, unique1, 1, itDoesExist]" as String)
         stdout.contains("[[string1:value, string2:value, integer1:0, integer2:0, boolean1:true, boolean2:true], string1, 25, false, [], [], [], [], [], itDoesExist]")
->>>>>>> e7378583
         stdout.contains("[[string1:dependentRequired, string2:dependentRequired, integer1:10, integer2:10, boolean1:true, boolean2:true], string1, 25, false, [], [], [], unique2, 1, itDoesExist]")
         stdout.contains("[[string1:extraField, string2:extraField, integer1:10, integer2:10, boolean1:true, boolean2:true], string1, 25, false, ${this.getRootString()}/src/testResources/test.txt, ${this.getRootString()}/src/testResources/testDir, ${this.getRootString()}/src/testResources/testDir, unique3, 1, itDoesExist]" as String)
     }
