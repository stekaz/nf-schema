--- conflicted
+++ resolved
@@ -8,14 +8,10 @@
 - Only validate a file with a schema if the file path is provided ([#51](https://github.com/nextflow-io/nf-validation/pull/51))
 - Handle errors when sample sheet not provided or doesn't have a schema ([#56](https://github.com/nextflow-io/nf-validation/pull/56))
 - Silently ignore samplesheet fields that are not defined in samplesheet schema ([#59](https://github.com/nextflow-io/nf-validation/pull/59))
-<<<<<<< HEAD
 - Correctly handle double-quoted fields containing commas in csv files by `.fromSamplesheet()` ([#63](https://github.com/nextflow-io/nf-validation/pull/63))
 - Print param name when path does not exist ([#65](https://github.com/nextflow-io/nf-validation/pull/65))
 - Fix file or directory does not exist error not printed when it was the only error in a samplesheet ([#65](https://github.com/nextflow-io/nf-validation/pull/65))
-=======
-- Correctly handle double-quoted fields containing commas in csv files by `.fromSamplesheet()` [#63](https://github.com/nextflow-io/nf-validation/pull/63))
 - Do not return parameter in summary if it has no default in the schema and is set to 'false' ([#66](https://github.com/nextflow-io/nf-validation/pull/66))
->>>>>>> 8c16c6d8
 
 ## Version 0.2.1
 
